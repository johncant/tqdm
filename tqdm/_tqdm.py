"""
Customisable progressbar decorator for iterators.
Includes a default (x)range iterator printing to stderr.

Usage:
  >>> from tqdm import trange[, tqdm]
  >>> for i in trange(10): #same as: for i in tqdm(xrange(10))
  ...     ...
"""
# future division is important to divide integers and get as
# a result precise floating numbers (instead of truncated int)
from __future__ import division, absolute_import
# import compatibility functions and utilities
from ._utils import _supports_unicode, _environ_cols_wrapper, _range, _unich, \
    _term_move_up, _unicode, WeakSet
import sys
from time import time


__author__ = {"github.com/": ["noamraph", "obiwanus", "kmike", "hadim",
                              "casperdcl", "lrq3000"]}
__all__ = ['tqdm', 'trange']


class tqdm(object):
    """
    Decorate an iterable object, returning an iterator which acts exactly
    like the original iterable, but prints a dynamically updating
    progressbar every time a value is requested.
    """
    @staticmethod
    def format_sizeof(num, suffix=''):
        """
        Formats a number (greater than unity) with SI Order of Magnitude
        prefixes.

        Parameters
        ----------
        num  : float
            Number ( >= 1) to format.
        suffix  : str, optional
            Post-postfix [default: ''].

        Returns
        -------
        out  : str
            Number with Order of Magnitude SI unit postfix.
        """
        for unit in ['', 'K', 'M', 'G', 'T', 'P', 'E', 'Z']:
            if abs(num) < 999.95:
                if abs(num) < 99.95:
                    if abs(num) < 9.995:
                        return '{0:1.2f}'.format(num) + unit + suffix
                    return '{0:2.1f}'.format(num) + unit + suffix
                return '{0:3.0f}'.format(num) + unit + suffix
            num /= 1000.0
        return '{0:3.1f}Y'.format(num) + suffix

    @staticmethod
    def format_interval(t):
        """
        Formats a number of seconds as a clock time, [H:]MM:SS

        Parameters
        ----------
        t  : int
            Number of seconds.
        Returns
        -------
        out  : str
            [H:]MM:SS
        """
        mins, s = divmod(int(t), 60)
        h, m = divmod(mins, 60)
        if h:
            return '{0:d}:{1:02d}:{2:02d}'.format(h, m, s)
        else:
            return '{0:02d}:{1:02d}'.format(m, s)

    @staticmethod
    def status_printer(file):
        """
        Manage the printing and in-place updating of a line of characters.
        Note that if the string is longer than a line, then in-place
        updating may not work (it will print a new line at each refresh).
        """
        fp = file
        if not getattr(fp, 'flush', False):  # pragma: no cover
            fp.flush = lambda: None

        last_printed_len = [0]  # closure over mutable variable (fast)

        def print_status(s):
            len_s = len(s)
            fp.write(_unicode('\r' + s +
                     (' ' * max(last_printed_len[0] - len_s, 0))))
            fp.flush()
            last_printed_len[0] = len_s
        return print_status

    @staticmethod
    def format_meter(n, total, elapsed, ncols=None, prefix='',
                     ascii=False, unit='it', unit_scale=False, rate=None,
                     bar_format=None):
        """
        Return a string-based progress bar given some parameters

        Parameters
        ----------
        n  : int
            Number of finished iterations.
        total  : int
            The expected total number of iterations. If meaningless (), only
            basic progress statistics are displayed (no ETA).
        elapsed  : float
            Number of seconds passed since start.
        ncols  : int, optional
            The width of the entire output message. If specified,
            dynamically resizes the progress meter to stay within this bound
            [default: None]. The fallback meter width is 10 for the progress
            bar + no limit for the iterations counter and statistics. If 0,
            will not print any meter (only stats).
        prefix  : str, optional
            Prefix message (included in total width) [default: ''].
        ascii  : bool, optional
            If not set, use unicode (smooth blocks) to fill the meter
            [default: False]. The fallback is to use ASCII characters
            (1-9 #).
        unit  : str, optional
            The iteration unit [default: 'it'].
        unit_scale  : bool, optional
            If set, the number of iterations will printed with an
            appropriate SI metric prefix (K = 10^3, M = 10^6, etc.)
            [default: False].
        rate  : float, optional
            Manual override for iteration rate.
            If [default: None], uses n/elapsed.
        bar_format  : str, optional
            Specify a custom bar string formatting. May impact performance.
            [default: '{l_bar}{bar}{r_bar}'], where l_bar is
            '{desc}{percentage:3.0f}%|' and r_bar is
            '| {n_fmt}/{total_fmt} [{elapsed_str}<{remaining_str}, {rate_fmt}]'.
            Possible vars: bar, n, n_fmt, total, total_fmt, percentage,
            rate, rate_fmt, elapsed, remaining, l_bar, r_bar, desc.

        Returns
        -------
        out  : Formatted meter and stats, ready to display.
        """

        # sanity check: total
        if total and n > total:
            total = None

        format_interval = tqdm.format_interval
        elapsed_str = format_interval(elapsed)

        # if unspecified, attempt to use rate = average speed
        # (we allow manual override since predicting time is an arcane art)
        if rate is None and elapsed:
            rate = n / elapsed
        inv_rate = 1 / rate if (rate and (rate < 1)) else None
        format_sizeof = tqdm.format_sizeof
        rate_fmt = ((format_sizeof(inv_rate if inv_rate else rate)
                    if unit_scale else
                    '{0:5.2f}'.format(inv_rate if inv_rate else rate))
                    if rate else '?') \
            + ('s' if inv_rate else unit) + '/' + (unit if inv_rate else 's')

        if unit_scale:
            n_fmt = format_sizeof(n)
            total_fmt = format_sizeof(total) if total else None
        else:
            n_fmt = str(n)
            total_fmt = str(total)

        # total is known: we can predict some stats
        if total:
            # fractional and percentage progress
            frac = n / total
            percentage = frac * 100

            remaining_str = format_interval((total - n) / rate) \
                if rate else '?'

            # format the stats displayed to the left and right sides of the bar
            l_bar = (prefix if prefix else '') + \
                '{0:3.0f}%|'.format(percentage)
            r_bar = '| {0}/{1} [{2}<{3}, {4}]'.format(
                    n_fmt, total_fmt, elapsed_str, remaining_str, rate_fmt)

            if ncols == 0:
                return l_bar[:-1] + r_bar[1:]

            # space available for bar's display
            N_BARS = max(1, ncols - len(l_bar) - len(r_bar)) if ncols \
                else 10

            # format bar depending on availability of unicode/ascii chars
            if ascii:
                bar_length, frac_bar_length = divmod(
                    int(frac * N_BARS * 10), 10)

                bar = '#' * bar_length
                frac_bar = chr(48 + frac_bar_length) if frac_bar_length \
                    else ' '

            else:
                bar_length, frac_bar_length = divmod(int(frac * N_BARS * 8), 8)

                bar = _unich(0x2588) * bar_length
                frac_bar = _unich(0x2590 - frac_bar_length) \
                    if frac_bar_length else ' '

            # whitespace padding
            if bar_length < N_BARS:
                full_bar = bar + frac_bar + \
                    ' ' * max(N_BARS - bar_length - 1, 0)
            else:
                full_bar = bar + \
                    ' ' * max(N_BARS - bar_length, 0)

            if bar_format is None:
                # Default bar format = fast display
                return l_bar + full_bar + r_bar
            else:
                # Custom bar formatting
                # Populate a dict with all available progress indicators
                bar_args = {'bar': full_bar,
                            'n': n,
                            'n_fmt': n_fmt,
                            'total': total,
                            'total_fmt': total_fmt,
                            'percentage': percentage,
                            'rate': rate,
                            'rate_fmt': rate_fmt,
                            'elapsed': elapsed_str,
                            'remaining': remaining_str,
                            'l_bar': l_bar,
                            'r_bar': r_bar,
                            'desc': prefix if prefix else ''
                            }
                # Interpolate supplied bar format with the dict
                return bar_format.format(**bar_args)

        # no total: no progressbar, ETA, just progress stats
        else:
            return (prefix if prefix else '') + '{0}{1} [{2}, {3}]'.format(
                n_fmt, unit, elapsed_str, rate_fmt)

<<<<<<< HEAD
    def __new__(cls, *args, **kwargs):
        instance = object.__new__(cls)
        if "_instances" not in cls.__dict__:
            cls._instances = WeakSet()
        cls._instances.add(instance)
        return instance

    @classmethod
    def _get_free_pos(cls, instance=None):
        """ Skips specified instance """
        try:
            return max(inst.pos for inst in cls._instances
                       if inst is not instance) + 1
        except ValueError as e:
            if "max() arg is an empty sequence" in str(e):
                return 0
            raise  # pragma: no cover

    @classmethod
    def _decr_instances(cls, instance):
        """
        Remove from list and reposition other bars
        so that newer bars won't overlap previous bars
        """
        try:  # in case instance was explicitly positioned, it won't be in set
            cls._instances.remove(instance)
            for inst in cls._instances:
                if inst.pos > instance.pos:
                    inst.pos -= 1
        except KeyError:
            pass

    def __init__(self, iterable=None, desc=None, total=None, leave=False,
=======
    def __init__(self, iterable=None, desc=None, total=None, leave=True,
>>>>>>> 770b219f
                 file=sys.stderr, ncols=None, mininterval=0.1,
                 maxinterval=10.0, miniters=None, ascii=None, disable=False,
                 unit='it', unit_scale=False, dynamic_ncols=False,
                 smoothing=0.3, bar_format=None, initial=0, position=None,
                 gui=False, **kwargs):
        """
        Parameters
        ----------
        iterable  : iterable, optional
            Iterable to decorate with a progressbar.
            Leave blank [default: None] to manually manage the updates.
        desc  : str, optional
            Prefix for the progressbar [default: None].
        total  : int, optional
            The number of expected iterations. If not given, len(iterable)
            is used if possible. As a last resort, only basic progress
            statistics are displayed (no ETA, no progressbar). If `gui` is
            True and this parameter needs subsequent updating, specify an
            initial arbitrary large positive integer, e.g. int(9e9).
        leave  : bool, optional
            If [default: True], removes all traces of the progressbar
            upon termination of iteration.
        file  : `io.TextIOWrapper` or `io.StringIO`, optional
            Specifies where to output the progress messages
            [default: sys.stderr]. Uses `file.write(str)` and `file.flush()`
            methods.
        ncols  : int, optional
            The width of the entire output message. If specified,
            dynamically resizes the progressbar to stay within this bound.
            If [default: None], attempts to use environment width. The
            fallback is a meter width of 10 and no limit for the counter and
            statistics. If 0, will not print any meter (only stats).
        mininterval  : float, optional
            Minimum progress update interval, in seconds [default: 0.1].
        maxinterval  : float, optional
            Maximum progress update interval, in seconds [default: 10.0].
        miniters  : int, optional
            Minimum progress update interval, in iterations [default: None].
        ascii  : bool, optional
            If [default: None] or false, use unicode (smooth blocks) to fill
            the meter. The fallback is to use ASCII characters `1-9 #`.
        disable : bool
            Whether to disable the entire progressbar wrapper
            [default: False].
        unit  : str, optional
            String that will be used to define the unit of each iteration
            [default: 'it'].
        unit_scale  : bool, optional
            If set, the number of iterations will be reduced/scaled
            automatically and a metric prefix following the
            International System of Units standard will be added
            (kilo, mega, etc.) [default: False].
        dynamic_ncols  : bool, optional
            If set, constantly alters `ncols` to the environment (allowing
            for window resizes) [default: False].
        smoothing  : float
            Exponential moving average smoothing factor for speed estimates
            (ignored in GUI mode). Ranges from 0 (average speed) to 1
            (current/instantaneous speed) [default: 0.3].
        bar_format  : str, optional
            Specify a custom bar string formatting. May impact performance.
            [default: '{l_bar}{bar}{r_bar}'], where l_bar is
            '{desc}{percentage:3.0f}%|' and r_bar is
            '| {n_fmt}/{total_fmt} [{elapsed_str}<{remaining_str}, {rate_fmt}]'.
            Possible vars: bar, n, n_fmt, total, total_fmt, percentage,
            rate, rate_fmt, elapsed, remaining, l_bar, r_bar, desc.
        initial : int, optional
            The initial counter value. Useful when restarting a progress
            bar [default: 0].
        position  : int, optional
            Specify the line offset to print this bar [default: 0].
            Useful to manage multiple bars at once (eg, from threads).
        gui  : bool, optional
            WARNING: internal parameter - do not use.
            Use tqdm_gui(...) instead. If set, will attempt to use
            matplotlib animations for a graphical output [default: false].

        Returns
        -------
        out  : decorated iterator.
        """
        if disable:
            self.iterable = iterable
            self.disable = disable
            self.pos = self._get_free_pos(self)
            self._instances.remove(self)
            return

        if kwargs:
            self.disable = True
            self.pos = self._get_free_pos(self)
            self._instances.remove(self)
            raise (DeprecationWarning("nested is deprecated and"
                                      " automated.\nUse position instead"
                                      " for manual control")
                   if "nested" in kwargs else
                   Warning("Unknown argument(s): " + str(kwargs)))

        # Preprocess the arguments
        if total is None and iterable is not None:
            try:
                total = len(iterable)
            except (TypeError, AttributeError):
                total = None

        if ((ncols is None) and (file in (sys.stderr, sys.stdout))) or \
                dynamic_ncols:
            if dynamic_ncols:  # pragma: no cover
                dynamic_ncols = _environ_cols_wrapper()
                ncols = dynamic_ncols(file)
            else:
                ncols = _environ_cols_wrapper()(file)

        if miniters is None:
            miniters = 0
            dynamic_miniters = True
        else:
            dynamic_miniters = False

        if mininterval is None:
            mininterval = 0

        if maxinterval is None:
            maxinterval = 0

        if ascii is None:
            ascii = not _supports_unicode(file)

        # Convert bar format into unicode since terminal uses unicode
        if bar_format and not ascii:
            bar_format = _unicode(bar_format)

        if smoothing is None:
            smoothing = 0

        # Store the arguments
        self.iterable = iterable
        self.desc = desc + ': ' if desc else ''
        self.total = total
        self.leave = leave
        self.fp = file
        self.ncols = ncols
        self.mininterval = mininterval
        self.maxinterval = maxinterval
        self.miniters = miniters
        self.dynamic_miniters = dynamic_miniters
        self.ascii = ascii
        self.disable = disable
        self.unit = unit
        self.unit_scale = unit_scale
        self.gui = gui
        self.dynamic_ncols = dynamic_ncols
        self.smoothing = smoothing
        self.avg_time = None
        self._time = time
        self.bar_format = bar_format

        # Init the iterations counters
        self.last_print_n = initial
        self.n = initial

        # if nested, at initial sp() call we replace '\r' by '\n' to
        # not overwrite the outer progress bar
        self.pos = self._get_free_pos(self) if position is None else position

        if not gui:
            # Initialize the screen printer
            self.sp = self.status_printer(self.fp)
            if self.pos:
                self.moveto(self.pos)
            self.sp(self.format_meter(self.n, total, 0,
                    (dynamic_ncols(file) if dynamic_ncols else ncols),
                    self.desc, ascii, unit, unit_scale, None, bar_format))
            if self.pos:
                self.moveto(-self.pos)

        # Init the time counter
        self.start_t = self.last_print_t = self._time()

    def __len__(self):
        return len(self.iterable) if self.iterable else self.total

    def __enter__(self):
        return self

    def __exit__(self, *exc):
        self.close()
        return False

    def __del__(self):
        self.close()

    def __repr__(self):
        return self.format_meter(self.n, self.total, time() - self.last_print_t,
                                 self.ncols, self.desc, self.ascii, self.unit,
                                 self.unit_scale, 1 / self.avg_time
                                 if self.avg_time else None, self.bar_format)

    def __lt__(self, other):
        # try:
        return self.pos < other.pos
        # except AttributeError:
        #     return self.start_t < other.start_t

    def __le__(self, other):
        return (self < other) or (self == other)

    def __eq__(self, other):
        # try:
        return self.pos == other.pos
        # except AttributeError:
        #     return self.start_t == other.start_t

    def __ne__(self, other):
        return not (self == other)

    def __gt__(self, other):
        return not (self <= other)

    def __ge__(self, other):
        return not (self < other)

    def __hash__(self):
        return id(self)

    def __iter__(self):
        ''' Backward-compatibility to use: for x in tqdm(iterable) '''

        # Inlining instance variables as locals (speed optimisation)
        iterable = self.iterable

        # If the bar is disabled, then just walk the iterable
        # (note: keep this check outside the loop for performance)
        if self.disable:
            for obj in iterable:
                yield obj
        else:
            ncols = self.ncols
            mininterval = self.mininterval
            maxinterval = self.maxinterval
            miniters = self.miniters
            dynamic_miniters = self.dynamic_miniters
            unit = self.unit
            unit_scale = self.unit_scale
            ascii = self.ascii
            start_t = self.start_t
            last_print_t = self.last_print_t
            last_print_n = self.last_print_n
            n = self.n
            dynamic_ncols = self.dynamic_ncols
            smoothing = self.smoothing
            avg_time = self.avg_time
            bar_format = self.bar_format
            _time = self._time
            format_meter = self.format_meter

            try:
                sp = self.sp
            except AttributeError:
                raise DeprecationWarning('Please use tqdm_gui(...)'
                                         ' instead of tqdm(..., gui=True)')

            for obj in iterable:
                yield obj
                # Update and print the progressbar.
                # Note: does not call self.update(1) for speed optimisation.
                n += 1
                delta_it = n - last_print_n
                # check the counter first (avoid calls to time())
                if delta_it >= miniters:
                    cur_t = _time()
                    delta_t = cur_t - last_print_t
                    if delta_t >= mininterval:
                        elapsed = cur_t - start_t
                        # EMA (not just overall average)
                        if smoothing:  # and delta_it
                            avg_time = delta_t / delta_it \
                                if avg_time is None \
                                else smoothing * delta_t / delta_it + \
                                (1 - smoothing) * avg_time

                        if self.pos:
                            self.moveto(self.pos)

                        # Printing the bar's update
                        sp(format_meter(
                            n, self.total, elapsed,
                            (dynamic_ncols(self.fp) if dynamic_ncols
                             else ncols),
                            self.desc, ascii, unit, unit_scale,
                            1 / avg_time if avg_time else None, bar_format))

                        if self.pos:
                            self.moveto(-self.pos)

                        # If no `miniters` was specified, adjust automatically
                        # to the maximum iteration rate seen so far.
                        if dynamic_miniters:
                            if maxinterval and delta_t > maxinterval:
                                # Set miniters to correspond to maxinterval
                                miniters = delta_it * maxinterval / delta_t
                            elif mininterval and delta_t:
                                # EMA-weight miniters to converge
                                # towards the timeframe of mininterval
                                miniters = smoothing * delta_it * mininterval \
                                    / delta_t + (1 - smoothing) * miniters
                            else:
                                miniters = smoothing * delta_it + \
                                    (1 - smoothing) * miniters

                        # Store old values for next call
                        last_print_n = n
                        last_print_t = cur_t

            # Closing the progress bar.
            # Update some internal variables for close().
            self.last_print_n = last_print_n
            self.n = n
            self.close()

    def update(self, n=1):
        """
        Manually update the progress bar, useful for streams
        such as reading files.
        E.g.:
        >>> t = tqdm(total=filesize) # Initialise
        >>> for current_buffer in stream:
        ...    ...
        ...    t.update(len(current_buffer))
        >>> t.close()
        The last line is highly recommended, but possibly not necessary if
        `t.update()` will be called in such a way that `filesize` will be
        exactly reached and printed.

        Parameters
        ----------
        n  : int
            Increment to add to the internal counter of iterations
            [default: 1].
        """
        if self.disable:
            return

        if n < 1:
            raise ValueError("n ({0}) cannot be less than 1".format(n))
        self.n += n

        delta_it = self.n - self.last_print_n  # should be n?
        if delta_it >= self.miniters:
            # We check the counter first, to reduce the overhead of time()
            cur_t = self._time()
            delta_t = cur_t - self.last_print_t
            if delta_t >= self.mininterval:
                elapsed = cur_t - self.start_t
                # EMA (not just overall average)
                if self.smoothing:  # and delta_it
                    self.avg_time = delta_t / delta_it \
                        if self.avg_time is None \
                        else self.smoothing * delta_t / delta_it + \
                        (1 - self.smoothing) * self.avg_time

                if not hasattr(self, "sp"):
                    raise DeprecationWarning('Please use tqdm_gui(...)'
                                             ' instead of tqdm(..., gui=True)')

                if self.pos:
                    self.moveto(self.pos)

                # Print bar's update
                self.sp(self.format_meter(
                    self.n, self.total, elapsed,
                    (self.dynamic_ncols(self.fp) if self.dynamic_ncols
                     else self.ncols),
                    self.desc, self.ascii, self.unit, self.unit_scale,
                    1 / self.avg_time if self.avg_time else None,
                    self.bar_format))

                if self.pos:
                    self.moveto(-self.pos)

                # If no `miniters` was specified, adjust automatically to the
                # maximum iteration rate seen so far.
                # e.g.: After running `tqdm.update(5)`, subsequent
                # calls to `tqdm.update()` will only cause an update after
                # at least 5 more iterations.
                if self.dynamic_miniters:
                    if self.maxinterval and delta_t > self.maxinterval:
                        self.miniters = self.miniters * self.maxinterval \
                            / delta_t
                    elif self.mininterval and delta_t:
                        self.miniters = self.smoothing * delta_it \
                            * self.mininterval / delta_t + \
                            (1 - self.smoothing) * self.miniters
                    else:
                        self.miniters = self.smoothing * delta_it + \
                            (1 - self.smoothing) * self.miniters

                # Store old values for next call
                self.last_print_n = self.n
                self.last_print_t = cur_t

    def close(self):
        """
        Cleanup and (if leave=False) close the progressbar.
        """
        if self.disable:
            return

        # Prevent multiple closures
        self.disable = True

        # decrement instance pos and remove from internal set
        pos = self.pos
        self._decr_instances(self)

        # GUI mode
        if not hasattr(self, "sp"):
            return

        try:
            self.fp.write(_unicode(''))
        except ValueError as e:
            if 'closed' in str(e):
                return
            raise  # pragma: no cover

        if pos:
            self.moveto(pos)

        if self.leave:
            if self.last_print_n < self.n:
                cur_t = self._time()
                # stats for overall rate (no weighted average)
                self.sp(self.format_meter(
                    self.n, self.total, cur_t - self.start_t,
                    (self.dynamic_ncols(self.fp) if self.dynamic_ncols
                     else self.ncols),
                    self.desc, self.ascii, self.unit, self.unit_scale, None,
                    self.bar_format))
            if pos:
                self.moveto(-pos)
            else:
                self.fp.write(_unicode('\n'))
        else:
            self.sp('')  # clear up last bar
            if pos:
                self.moveto(-pos)
            else:
                self.fp.write(_unicode('\r'))

    def unpause(self):
        """
        Restart tqdm timer from last print time.
        """
        cur_t = self._time()
        self.start_t += cur_t - self.last_print_t
        self.last_print_t = cur_t

    def set_description(self, desc=None):
        """
        Set/modify description of the progress bar.
        """
        self.desc = desc + ': ' if desc else ''

    def moveto(self, n):
        self.fp.write(_unicode('\n' * n + _term_move_up() * -n))


def trange(*args, **kwargs):
    """
    A shortcut for tqdm(xrange(*args), **kwargs).
    On Python3+ range is used instead of xrange.
    """
    return tqdm(_range(*args), **kwargs)<|MERGE_RESOLUTION|>--- conflicted
+++ resolved
@@ -248,7 +248,6 @@
             return (prefix if prefix else '') + '{0}{1} [{2}, {3}]'.format(
                 n_fmt, unit, elapsed_str, rate_fmt)
 
-<<<<<<< HEAD
     def __new__(cls, *args, **kwargs):
         instance = object.__new__(cls)
         if "_instances" not in cls.__dict__:
@@ -281,10 +280,7 @@
         except KeyError:
             pass
 
-    def __init__(self, iterable=None, desc=None, total=None, leave=False,
-=======
     def __init__(self, iterable=None, desc=None, total=None, leave=True,
->>>>>>> 770b219f
                  file=sys.stderr, ncols=None, mininterval=0.1,
                  maxinterval=10.0, miniters=None, ascii=None, disable=False,
                  unit='it', unit_scale=False, dynamic_ncols=False,
