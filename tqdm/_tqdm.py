"""
Customisable progressbar decorator for iterators.
Includes a default (x)range iterator printing to stderr.

Usage:
  >>> from tqdm import trange[, tqdm]
  >>> for i in trange(10): #same as: for i in tqdm(xrange(10))
  ...     ...
"""
# future division is important to divide integers and get as
# a result precise floating numbers (instead of truncated int)
from __future__ import division, absolute_import
# import compatibility functions and utilities
from ._utils import _supports_unicode, _environ_cols_wrapper, _range, _unich, \
    _term_move_up, _unicode
import sys
from time import time
from weakref import WeakSet


__author__ = {"github.com/": ["noamraph", "obiwanus", "kmike", "hadim",
                              "casperdcl", "lrq3000"]}
__all__ = ['tqdm', 'trange']


class tqdm(object):
    """
    Decorate an iterable object, returning an iterator which acts exactly
    like the original iterable, but prints a dynamically updating
    progressbar every time a value is requested.
    """
    @staticmethod
    def format_sizeof(num, suffix=''):
        """
        Formats a number (greater than unity) with SI Order of Magnitude
        prefixes.

        Parameters
        ----------
        num  : float
            Number ( >= 1) to format.
        suffix  : str, optional
            Post-postfix [default: ''].

<<<<<<< HEAD
    # sanity check: total
    if total and n > total:
        total = None

    elapsed_str = format_interval(elapsed)

    # if unspecified, attempt to use rate = average speed
    # (we allow manual override since predicting time is an arcane art)
    if rate is None and elapsed:
        rate = n / elapsed
    inv_rate = 1 / rate if (rate and (rate < 1)) else None
    rate_fmt = ((format_sizeof(inv_rate if inv_rate else rate)
                 if unit_scale else
                 '{0:5.2f}'.format(inv_rate if inv_rate else rate))
                if rate else '?') \
        + ('s' if inv_rate else unit) + '/' + (unit if inv_rate else 's')

    if unit_scale:
        n_fmt = format_sizeof(n)
        total_fmt = format_sizeof(total) if total else None
    else:
        n_fmt = str(n)
        total_fmt = str(total)

    # total is known: we can predict some stats
    if total:
        # fractional and percentage progress
        frac = n / total
        percentage = frac * 100

        remaining_str = format_interval((total - n) / rate) if rate else '?'

        # format the stats displayed to the left and right sides of the bar
        l_bar = (prefix if prefix else '') + '{0:3.0f}%|'.format(percentage)
        r_bar = '| {0}/{1} [{2}<{3}, {4}]'.format(
                n_fmt, total_fmt, elapsed_str, remaining_str, rate_fmt)

        if ncols == 0:
            return l_bar[:-1] + r_bar[1:]

        # space available for bar's display
        N_BARS = max(1, ncols - len(l_bar) - len(r_bar)) if ncols \
            else 10

        # format bar depending on availability of unicode/ascii chars
        if ascii:
            bar_length, frac_bar_length = divmod(
                int(frac * N_BARS * 10), 10)

            bar = '#' * bar_length
            frac_bar = chr(48 + frac_bar_length) if frac_bar_length \
                else ' '
=======
        Returns
        -------
        out  : str
            Number with Order of Magnitude SI unit postfix.
        """
        for unit in ['', 'K', 'M', 'G', 'T', 'P', 'E', 'Z']:
            if abs(num) < 999.95:
                if abs(num) < 99.95:
                    if abs(num) < 9.995:
                        return '{0:1.2f}'.format(num) + unit + suffix
                    return '{0:2.1f}'.format(num) + unit + suffix
                return '{0:3.0f}'.format(num) + unit + suffix
            num /= 1000.0
        return '{0:3.1f}Y'.format(num) + suffix

    @staticmethod
    def format_interval(t):
        """
        Formats a number of seconds as a clock time, [H:]MM:SS
>>>>>>> 9b7fd608

        Parameters
        ----------
        t  : int
            Number of seconds.
        Returns
        -------
        out  : str
            [H:]MM:SS
        """
        mins, s = divmod(int(t), 60)
        h, m = divmod(mins, 60)
        if h:
            return '{0:d}:{1:02d}:{2:02d}'.format(h, m, s)
        else:
            return '{0:02d}:{1:02d}'.format(m, s)

    @staticmethod
    def status_printer(file):
        """
        Manage the printing and in-place updating of a line of characters.
        Note that if the string is longer than a line, then in-place
        updating may not work (it will print a new line at each refresh).
        """
        fp = file
        if not getattr(fp, 'flush', False):  # pragma: no cover
            fp.flush = lambda: None

        last_printed_len = [0]  # closure over mutable variable (fast)

        def print_status(s):
            len_s = len(s)
            fp.write('\r' + s + (' ' * max(last_printed_len[0] - len_s, 0)))
            fp.flush()
            last_printed_len[0] = len_s
        return print_status

    @staticmethod
    def format_meter(n, total, elapsed, ncols=None, prefix='',
                     ascii=False, unit='it', unit_scale=False, rate=None,
                     bar_format=None):
        """
        Return a string-based progress bar given some parameters

        Parameters
        ----------
        n  : int
            Number of finished iterations.
        total  : int
            The expected total number of iterations. If meaningless (), only
            basic progress statistics are displayed (no ETA).
        elapsed  : float
            Number of seconds passed since start.
        ncols  : int, optional
            The width of the entire output message. If specified,
            dynamically resizes the progress meter to stay within this bound
            [default: None]. The fallback meter width is 10 for the progress
            bar + no limit for the iterations counter and statistics. If 0,
            will not print any meter (only stats).
        prefix  : str, optional
            Prefix message (included in total width) [default: ''].
        ascii  : bool, optional
            If not set, use unicode (smooth blocks) to fill the meter
            [default: False]. The fallback is to use ASCII characters
            (1-9 #).
        unit  : str, optional
            The iteration unit [default: 'it'].
        unit_scale  : bool, optional
            If set, the number of iterations will printed with an
            appropriate SI metric prefix (K = 10^3, M = 10^6, etc.)
            [default: False].
        rate  : float, optional
            Manual override for iteration rate.
            If [default: None], uses n/elapsed.
        bar_format  : str, optional
            Specify a custom bar string formatting. May impact performance.
            [default: '{l_bar}{bar}{r_bar}'], where l_bar is
            '{desc}{percentage:3.0f}%|' and r_bar is
            '| {n_fmt}/{total_fmt} [{elapsed_str}<{remaining_str}, {rate_fmt}]'.
            Possible vars: bar, n, n_fmt, total, total_fmt, percentage,
            rate, rate_fmt, elapsed, remaining, l_bar, r_bar, desc.

        Returns
        -------
        out  : Formatted meter and stats, ready to display.
        """

        # sanity check: total
        if total and n > total:
            total = None

        format_interval = tqdm.format_interval
        elapsed_str = format_interval(elapsed)

        # if unspecified, attempt to use rate = average speed
        # (we allow manual override since predicting time is an arcane art)
        if rate is None and elapsed:
            rate = n / elapsed
        inv_rate = 1 / rate if (rate and (rate < 1)) else None
        format_sizeof = tqdm.format_sizeof
        rate_fmt = ((format_sizeof(inv_rate if inv_rate else rate)
                    if unit_scale else
                    '{0:5.2f}'.format(inv_rate if inv_rate else rate))
                    if elapsed else '?') \
            + ('s' if inv_rate else unit) + '/' + (unit if inv_rate else 's')

        if unit_scale:
            n_fmt = format_sizeof(n)
            total_fmt = format_sizeof(total) if total else None
        else:
<<<<<<< HEAD
            # Custom bar formatting
            # Populate a dict with all available progress indicators
            bar_args = {'bar': full_bar,
                        'n': n,
                        'n_fmt': n_fmt,
                        'total': total,
                        'total_fmt': total_fmt,
                        'percentage': percentage,
                        'rate': rate,
                        'rate_fmt': rate_fmt,
                        'elapsed': elapsed_str,
                        'remaining': remaining_str,
                        'l_bar': l_bar,
                        'r_bar': r_bar,
                        'desc': prefix if prefix else ''
                        }
            # Interpolate supplied bar format with the dict
            return bar_format.format(**bar_args)

    # no total: no progressbar, ETA, just progress stats
    else:
        return (prefix if prefix else '') + '{0}{1} [{2}, {3}]'.format(
            n_fmt, unit, elapsed_str, rate_fmt)


def StatusPrinter(file):
    """
    Manage the printing and in-place updating of a line of characters.
    Note that if the string is longer than a line, then in-place updating
    may not work (it will print a new line at each refresh).
    """
    fp = file
    if not hasattr(fp, "flush"):  # pragma: no cover
        fp.flush = lambda: None
=======
            n_fmt = str(n)
            total_fmt = str(total)
>>>>>>> 9b7fd608

        # total is known: we can predict some stats
        if total:
            # fractional and percentage progress
            frac = n / total
            percentage = frac * 100

<<<<<<< HEAD
    def print_status(s):
        len_s = len(s)
        fp.write(_unicode('\r' + s + (' ' * max(last_printed_len[0] - len_s,
                                                0))))
        fp.flush()
        last_printed_len[0] = len_s
    return print_status
=======
            remaining_str = format_interval((total - n) / rate) \
                if rate else '?'
>>>>>>> 9b7fd608

            # format the stats displayed to the left and right sides of the bar
            l_bar = (prefix if prefix else '') + \
                '{0:3.0f}%|'.format(percentage)
            r_bar = '| {0}/{1} [{2}<{3}, {4}]'.format(
                    n_fmt, total_fmt, elapsed_str, remaining_str, rate_fmt)

            if ncols == 0:
                return l_bar[:-1] + r_bar[1:]

            # space available for bar's display
            N_BARS = max(1, ncols - len(l_bar) - len(r_bar)) if ncols \
                else 10

            # format bar depending on availability of unicode/ascii chars
            if ascii:
                bar_length, frac_bar_length = divmod(
                    int(frac * N_BARS * 10), 10)

                bar = '#' * bar_length
                frac_bar = chr(48 + frac_bar_length) if frac_bar_length \
                    else ' '

            else:
                bar_length, frac_bar_length = divmod(int(frac * N_BARS * 8), 8)

                bar = _unich(0x2588) * bar_length
                frac_bar = _unich(0x2590 - frac_bar_length) \
                    if frac_bar_length else ' '

            # whitespace padding
            if bar_length < N_BARS:
                full_bar = bar + frac_bar + \
                    ' ' * max(N_BARS - bar_length - 1, 0)
            else:
                full_bar = bar + \
                    ' ' * max(N_BARS - bar_length, 0)

            if bar_format is None:
                # Default bar format = fast display
                return l_bar + full_bar + r_bar
            else:
                # Custom bar formatting
                # Populate a dict with all available progress indicators
                bar_args = {'bar': full_bar,
                            'n': n,
                            'n_fmt': n_fmt,
                            'total': total,
                            'total_fmt': total_fmt,
                            'percentage': percentage,
                            'rate': rate,
                            'rate_fmt': rate_fmt,
                            'elapsed': elapsed_str,
                            'remaining': remaining_str,
                            'l_bar': l_bar,
                            'r_bar': r_bar,
                            'desc': prefix if prefix else ''
                            }
                # Interpolate supplied bar format with the dict
                return bar_format.format(**bar_args)

        # no total: no progressbar, ETA, just progress stats
        else:
            return (prefix if prefix else '') + '{0}{1} [{2}, {3}]'.format(
                n_fmt, unit, elapsed_str, rate_fmt)

<<<<<<< HEAD
class tqdm(object):
    """
    Decorate an iterable object, returning an iterator which acts exactly
    like the original iterable, but prints a dynamically updating
    progressbar every time a value is requested.
    """

    def __new__(cls, *args, **kwargs):
        instance = object.__new__(cls, *args, **kwargs)
        if "_instances" not in cls.__dict__:
            cls._instances = WeakSet()
        cls._instances.add(instance)
        return instance

    @classmethod
    def _get_free_pos(cls, instance=None):
        """ Skips specified instance """
        try:
            return max(inst.pos for inst in cls._instances
                       if inst is not instance) + 1
        except ValueError as e:
            if "max() arg is an empty sequence" in str(e):
                return 0
            raise  # pragma: no cover

    @classmethod
    def _decr_instances(cls, instance):
        """
        Remove from list and reposition other bars
        so that newer bars won't overlap previous bars
        """
        try:  # in case instance was explicitly positioned, it won't be in set
            cls._instances.remove(instance)
            for inst in cls._instances:
                if inst.pos > instance.pos:
                    inst.pos -= 1
        except KeyError:
            pass

=======
>>>>>>> 9b7fd608
    def __init__(self, iterable=None, desc=None, total=None, leave=False,
                 file=sys.stderr, ncols=None, mininterval=0.1,
                 maxinterval=10.0, miniters=None, ascii=None, disable=False,
                 unit='it', unit_scale=False, dynamic_ncols=False,
                 smoothing=0.3, bar_format=None, initial=0, position=None,
                 gui=False, **kwargs):
        """
        Parameters
        ----------
        iterable  : iterable, optional
            Iterable to decorate with a progressbar.
            Leave blank [default: None] to manually manage the updates.
        desc  : str, optional
            Prefix for the progressbar [default: None].
        total  : int, optional
            The number of expected iterations. If not given, len(iterable)
            is used if possible. As a last resort, only basic progress
            statistics are displayed (no ETA, no progressbar). If `gui` is
            True and this parameter needs subsequent updating, specify an
            initial arbitrary large positive integer, e.g. int(9e9).
        leave  : bool, optional
            If [default: False], removes all traces of the progressbar
            upon termination of iteration.
        file  : `io.TextIOWrapper` or `io.StringIO`, optional
            Specifies where to output the progress messages
            [default: sys.stderr]. Uses `file.write(str)` and `file.flush()`
            methods.
        ncols  : int, optional
            The width of the entire output message. If specified,
            dynamically resizes the progressbar to stay within this bound.
            If [default: None], attempts to use environment width. The
            fallback is a meter width of 10 and no limit for the counter and
            statistics. If 0, will not print any meter (only stats).
        mininterval  : float, optional
            Minimum progress update interval, in seconds [default: 0.1].
        maxinterval  : float, optional
            Maximum progress update interval, in seconds [default: 10.0].
        miniters  : int, optional
            Minimum progress update interval, in iterations [default: None].
        ascii  : bool, optional
            If [default: None] or false, use unicode (smooth blocks) to fill
            the meter. The fallback is to use ASCII characters `1-9 #`.
        disable : bool
            Whether to disable the entire progressbar wrapper
            [default: False].
        unit  : str, optional
            String that will be used to define the unit of each iteration
            [default: 'it'].
        unit_scale  : bool, optional
            If set, the number of iterations will be reduced/scaled
            automatically and a metric prefix following the
            International System of Units standard will be added
            (kilo, mega, etc.) [default: False].
        dynamic_ncols  : bool, optional
            If set, constantly alters `ncols` to the environment (allowing
            for window resizes) [default: False].
        smoothing  : float
            Exponential moving average smoothing factor for speed estimates
            (ignored in GUI mode). Ranges from 0 (average speed) to 1
            (current/instantaneous speed) [default: 0.3].
        bar_format  : str, optional
            Specify a custom bar string formatting. May impact performance.
            [default: '{l_bar}{bar}{r_bar}'], where l_bar is
            '{desc}{percentage:3.0f}%|' and r_bar is
            '| {n_fmt}/{total_fmt} [{elapsed_str}<{remaining_str}, {rate_fmt}]'.
            Possible vars: bar, n, n_fmt, total, total_fmt, percentage,
            rate, rate_fmt, elapsed, remaining, l_bar, r_bar, desc.
        initial : int, optional
            The initial counter value. Useful when restarting a progress
            bar [default: 0].
        position  : int, optional
            Specify the line offset to print this bar [default: 0].
            Useful to manage multiple bars at once (eg, from threads).
        gui  : bool, optional
            WARNING: internal parameter - do not use.
            Use tqdm_gui(...) instead. If set, will attempt to use
            matplotlib animations for a graphical output [default: false].

        Returns
        -------
        out  : decorated iterator.
        """
        if disable:
            self.iterable = iterable
            self.disable = disable
            return

        if kwargs:
            self.disable = True
            raise (DeprecationWarning("nested is deprecated and"
                                      " automated.\nUse position instead"
                                      " for manual control")
                   if "nested" in kwargs else
                   Warning("Unknown argument(s): " + str(kwargs)))

        # Preprocess the arguments
        if total is None and iterable is not None:
            try:
                total = len(iterable)
            except (TypeError, AttributeError):
                total = None

        if ((ncols is None) and (file in (sys.stderr, sys.stdout))) or \
                dynamic_ncols:
            if dynamic_ncols:  # pragma: no cover
                dynamic_ncols = _environ_cols_wrapper()
                ncols = dynamic_ncols(file)
            else:
                ncols = _environ_cols_wrapper()(file)

        if miniters is None:
            miniters = 0
            dynamic_miniters = True
        else:
            dynamic_miniters = False

        if mininterval is None:
            mininterval = 0

        if maxinterval is None:
            maxinterval = 0

        if ascii is None:
            ascii = not _supports_unicode(file)

        # Convert bar format into unicode since terminal uses unicode
        if bar_format and not ascii:
            bar_format = _unicode(bar_format)

        if smoothing is None:
            smoothing = 0

        # Store the arguments
        self.iterable = iterable
        self.desc = desc + ': ' if desc else ''
        self.total = total
        self.leave = leave
        self.fp = file
        self.ncols = ncols
        self.mininterval = mininterval
        self.maxinterval = maxinterval
        self.miniters = miniters
        self.dynamic_miniters = dynamic_miniters
        self.ascii = ascii
        self.disable = disable
        self.unit = unit
        self.unit_scale = unit_scale
        self.gui = gui
        self.dynamic_ncols = dynamic_ncols
        self.smoothing = smoothing
<<<<<<< HEAD
        self.avg_rate = None
=======
        self.avg_time = None
        self._time = time
        # if nested, at initial sp() call we replace '\r' by '\n' to
        # not overwrite the outer progress bar
        self.nested = nested
>>>>>>> 9b7fd608
        self.bar_format = bar_format

        # Init the iterations counters
        self.last_print_n = initial
        self.n = initial

        # if nested, at initial sp() call we replace '\r' by '\n' to
        # not overwrite the outer progress bar
        self.pos = self._get_free_pos(self) if position is None else position

        if not gui:
            # Initialize the screen printer
<<<<<<< HEAD
            self.sp = StatusPrinter(self.fp)
            if self.pos:
                self.moveto(self.pos)
            self.sp(format_meter(self.n, total, 0,
                    (dynamic_ncols(file) if dynamic_ncols else ncols),
                    self.desc, ascii, unit, unit_scale, None, bar_format))
            if self.pos:
                self.moveto(-self.pos)
=======
            self.sp = self.status_printer(self.fp)
            if not disable:
                if self.nested:
                    self.fp.write('\n')
                self.sp(self.format_meter(self.n, total, 0,
                        (dynamic_ncols(file) if dynamic_ncols else ncols),
                        self.desc, ascii, unit, unit_scale, None, bar_format))
>>>>>>> 9b7fd608

        # Init the time counter
        self.start_t = self.last_print_t = self._time()

    def __len__(self):
        return len(self.iterable) if self.iterable else self.total

    def __enter__(self):
        return self

    def __exit__(self, *exc):
        self.close()
        return False

    def __del__(self):
        self.close()

    def __repr__(self):
        return format_meter(self.n, self.total, time() - self.last_print_t,
                            self.ncols, self.desc, self.ascii, self.unit,
                            self.unit_scale, self.avg_rate, self.bar_format)

    def __lt__(self, other):
        # try:
        return self.pos < other.pos
        # except AttributeError:
        #     return self.start_t < other.start_t

    def __le__(self, other):
        return (self < other) or (self == other)

    def __eq__(self, other):
        # try:
        return self.pos == other.pos
        # except AttributeError:
        #     return self.start_t == other.start_t

    def __ne__(self, other):
        return not (self == other)

    def __gt__(self, other):
        return not (self <= other)

    def __ge__(self, other):
        return not (self < other)

    def __hash__(self):
        return id(self)

    def __iter__(self):
        ''' Backward-compatibility to use: for x in tqdm(iterable) '''

        # Inlining instance variables as locals (speed optimisation)
        iterable = self.iterable

        # If the bar is disabled, then just walk the iterable
        # (note: keep this check outside the loop for performance)
        if self.disable:
            for obj in iterable:
                yield obj
        else:
            ncols = self.ncols
            mininterval = self.mininterval
            maxinterval = self.maxinterval
            miniters = self.miniters
            dynamic_miniters = self.dynamic_miniters
            unit = self.unit
            unit_scale = self.unit_scale
            ascii = self.ascii
            start_t = self.start_t
            last_print_t = self.last_print_t
            last_print_n = self.last_print_n
            n = self.n
            dynamic_ncols = self.dynamic_ncols
            smoothing = self.smoothing
            avg_time = self.avg_time
            bar_format = self.bar_format
<<<<<<< HEAD
            fp = self.fp
=======
            _time = self._time
            format_meter = self.format_meter
>>>>>>> 9b7fd608

            try:
                sp = self.sp
                pos = self.pos
            except AttributeError:
                raise DeprecationWarning('Please use tqdm_gui(...)'
                                         ' instead of tqdm(..., gui=True)')

            for obj in iterable:
                yield obj
                # Update and print the progressbar.
                # Note: does not call self.update(1) for speed optimisation.
                n += 1
                delta_it = n - last_print_n
                # check the counter first (avoid calls to time())
                if delta_it >= miniters:
                    cur_t = _time()
                    delta_t = cur_t - last_print_t
                    if delta_t >= mininterval:
                        elapsed = cur_t - start_t
                        # EMA (not just overall average)
                        if smoothing:  # and delta_it
                            avg_time = delta_t / delta_it \
                                if avg_time is None \
                                else smoothing * delta_t / delta_it + \
                                (1 - smoothing) * avg_time

                        if pos:
                            fp.write('\n' * pos + _term_move_up() * -pos)

                        # Printing the bar's update
                        sp(format_meter(
                            n, self.total, elapsed,
                            (dynamic_ncols(self.fp) if dynamic_ncols
                             else ncols),
                            self.desc, ascii, unit, unit_scale,
                            1 / avg_time if avg_time else None, bar_format))

                        if pos:
                            fp.write('\n' * -pos + _term_move_up() * pos)

                        # If no `miniters` was specified, adjust automatically
                        # to the maximum iteration rate seen so far.
                        if dynamic_miniters:
                            if maxinterval and delta_t > maxinterval:
                                # Set miniters to correspond to maxinterval
                                miniters = delta_it * maxinterval / delta_t
                            elif mininterval and delta_t:
                                # EMA-weight miniters to converge
                                # towards the timeframe of mininterval
                                miniters = smoothing * delta_it * mininterval \
                                    / delta_t + (1 - smoothing) * miniters
                            else:
                                miniters = smoothing * delta_it + \
                                    (1 - smoothing) * miniters

                        # Store old values for next call
                        last_print_n = n
                        last_print_t = cur_t

            # Closing the progress bar.
            # Update some internal variables for close().
            self.last_print_n = last_print_n
            self.n = n
            self.close()

    def update(self, n=1):
        """
        Manually update the progress bar, useful for streams
        such as reading files.
        E.g.:
        >>> t = tqdm(total=filesize) # Initialise
        >>> for current_buffer in stream:
        ...    ...
        ...    t.update(len(current_buffer))
        >>> t.close()
        The last line is highly recommended, but possibly not necessary if
        `t.update()` will be called in such a way that `filesize` will be
        exactly reached and printed.

        Parameters
        ----------
        n  : int
            Increment to add to the internal counter of iterations
            [default: 1].
        """
        if self.disable:
            return

        if n < 1:
            raise ValueError("n ({0}) cannot be less than 1".format(n))
        self.n += n

        delta_it = self.n - self.last_print_n  # should be n?
        if delta_it >= self.miniters:
            # We check the counter first, to reduce the overhead of time()
            cur_t = self._time()
            delta_t = cur_t - self.last_print_t
            if delta_t >= self.mininterval:
                elapsed = cur_t - self.start_t
                # EMA (not just overall average)
                if self.smoothing:  # and delta_it
                    self.avg_time = delta_t / delta_it \
                        if self.avg_time is None \
                        else self.smoothing * delta_t / delta_it + \
                        (1 - self.smoothing) * self.avg_time

                if not hasattr(self, "sp"):
                    raise DeprecationWarning('Please use tqdm_gui(...)'
                                             ' instead of tqdm(..., gui=True)')

<<<<<<< HEAD
                if self.pos:
                    self.moveto(self.pos)

                # Print bar's update
                self.sp(format_meter(
=======
                self.sp(self.format_meter(
>>>>>>> 9b7fd608
                    self.n, self.total, elapsed,
                    (self.dynamic_ncols(self.fp) if self.dynamic_ncols
                     else self.ncols),
                    self.desc, self.ascii, self.unit, self.unit_scale,
                    1 / self.avg_time if self.avg_time else None,
                    self.bar_format))

                if self.pos:
                    self.moveto(-self.pos)

                # If no `miniters` was specified, adjust automatically to the
                # maximum iteration rate seen so far.
                # e.g.: After running `tqdm.update(5)`, subsequent
                # calls to `tqdm.update()` will only cause an update after
                # at least 5 more iterations.
                if self.dynamic_miniters:
                    if self.maxinterval and delta_t > self.maxinterval:
                        self.miniters = self.miniters * self.maxinterval \
                            / delta_t
                    elif self.mininterval and delta_t:
                        self.miniters = self.smoothing * delta_it \
                            * self.mininterval / delta_t + \
                            (1 - self.smoothing) * self.miniters
                    else:
                        self.miniters = self.smoothing * delta_it + \
                            (1 - self.smoothing) * self.miniters

                # Store old values for next call
                self.last_print_n = self.n
                self.last_print_t = cur_t

    def close(self):
        """
        Cleanup and (if leave=False) close the progressbar.
        """
        if self.disable:
            return

        # Prevent multiple closures
        self.disable = True

        # decrement instance pos and remove from internal set
        pos = self.pos
        self._decr_instances(self)

        # GUI mode
        if not hasattr(self, "sp"):
            return

        try:
            self.fp.write(_unicode(''))
        except ValueError as e:
            if 'closed' in str(e):
                return
            raise  # pragma: no cover

        if pos:
            self.moveto(pos)

        if self.leave:
            if self.last_print_n < self.n:
                cur_t = self._time()
                # stats for overall rate (no weighted average)
<<<<<<< HEAD
                stats = format_meter(
=======
                self.sp(self.format_meter(
>>>>>>> 9b7fd608
                    self.n, self.total, cur_t - self.start_t,
                    (self.dynamic_ncols(self.fp) if self.dynamic_ncols
                     else self.ncols),
                    self.desc, self.ascii, self.unit, self.unit_scale, None,
                    self.bar_format)
                self.sp(stats)
            if pos:
                self.moveto(-pos)
            else:
                self.fp.write(_unicode('\n'))
        else:
            self.sp('')  # clear up last bar
            if pos:
                self.moveto(-pos)
            else:
                self.fp.write(_unicode('\r'))

    def unpause(self):
        """
        Restart tqdm timer from last print time.
        """
        cur_t = self._time()
        self.start_t += cur_t - self.last_print_t
        self.last_print_t = cur_t

    def set_description(self, desc=None):
        """
        Set/modify description of the progress bar.
        """
        self.desc = desc + ': ' if desc else ''

    def moveto(self, n):
        self.fp.write(_unicode('\n' * n + _term_move_up() * -n))


def trange(*args, **kwargs):
    """
    A shortcut for tqdm(xrange(*args), **kwargs).
    On Python3+ range is used instead of xrange.
    """
    return tqdm(_range(*args), **kwargs)<|MERGE_RESOLUTION|>--- conflicted
+++ resolved
@@ -42,60 +42,6 @@
         suffix  : str, optional
             Post-postfix [default: ''].
 
-<<<<<<< HEAD
-    # sanity check: total
-    if total and n > total:
-        total = None
-
-    elapsed_str = format_interval(elapsed)
-
-    # if unspecified, attempt to use rate = average speed
-    # (we allow manual override since predicting time is an arcane art)
-    if rate is None and elapsed:
-        rate = n / elapsed
-    inv_rate = 1 / rate if (rate and (rate < 1)) else None
-    rate_fmt = ((format_sizeof(inv_rate if inv_rate else rate)
-                 if unit_scale else
-                 '{0:5.2f}'.format(inv_rate if inv_rate else rate))
-                if rate else '?') \
-        + ('s' if inv_rate else unit) + '/' + (unit if inv_rate else 's')
-
-    if unit_scale:
-        n_fmt = format_sizeof(n)
-        total_fmt = format_sizeof(total) if total else None
-    else:
-        n_fmt = str(n)
-        total_fmt = str(total)
-
-    # total is known: we can predict some stats
-    if total:
-        # fractional and percentage progress
-        frac = n / total
-        percentage = frac * 100
-
-        remaining_str = format_interval((total - n) / rate) if rate else '?'
-
-        # format the stats displayed to the left and right sides of the bar
-        l_bar = (prefix if prefix else '') + '{0:3.0f}%|'.format(percentage)
-        r_bar = '| {0}/{1} [{2}<{3}, {4}]'.format(
-                n_fmt, total_fmt, elapsed_str, remaining_str, rate_fmt)
-
-        if ncols == 0:
-            return l_bar[:-1] + r_bar[1:]
-
-        # space available for bar's display
-        N_BARS = max(1, ncols - len(l_bar) - len(r_bar)) if ncols \
-            else 10
-
-        # format bar depending on availability of unicode/ascii chars
-        if ascii:
-            bar_length, frac_bar_length = divmod(
-                int(frac * N_BARS * 10), 10)
-
-            bar = '#' * bar_length
-            frac_bar = chr(48 + frac_bar_length) if frac_bar_length \
-                else ' '
-=======
         Returns
         -------
         out  : str
@@ -115,7 +61,6 @@
     def format_interval(t):
         """
         Formats a number of seconds as a clock time, [H:]MM:SS
->>>>>>> 9b7fd608
 
         Parameters
         ----------
@@ -148,7 +93,8 @@
 
         def print_status(s):
             len_s = len(s)
-            fp.write('\r' + s + (' ' * max(last_printed_len[0] - len_s, 0)))
+            fp.write(_unicode('\r' + s + \
+                     (' ' * max(last_printed_len[0] - len_s, 0))))
             fp.flush()
             last_printed_len[0] = len_s
         return print_status
@@ -219,52 +165,15 @@
         rate_fmt = ((format_sizeof(inv_rate if inv_rate else rate)
                     if unit_scale else
                     '{0:5.2f}'.format(inv_rate if inv_rate else rate))
-                    if elapsed else '?') \
+                    if rate else '?') \
             + ('s' if inv_rate else unit) + '/' + (unit if inv_rate else 's')
 
         if unit_scale:
             n_fmt = format_sizeof(n)
             total_fmt = format_sizeof(total) if total else None
         else:
-<<<<<<< HEAD
-            # Custom bar formatting
-            # Populate a dict with all available progress indicators
-            bar_args = {'bar': full_bar,
-                        'n': n,
-                        'n_fmt': n_fmt,
-                        'total': total,
-                        'total_fmt': total_fmt,
-                        'percentage': percentage,
-                        'rate': rate,
-                        'rate_fmt': rate_fmt,
-                        'elapsed': elapsed_str,
-                        'remaining': remaining_str,
-                        'l_bar': l_bar,
-                        'r_bar': r_bar,
-                        'desc': prefix if prefix else ''
-                        }
-            # Interpolate supplied bar format with the dict
-            return bar_format.format(**bar_args)
-
-    # no total: no progressbar, ETA, just progress stats
-    else:
-        return (prefix if prefix else '') + '{0}{1} [{2}, {3}]'.format(
-            n_fmt, unit, elapsed_str, rate_fmt)
-
-
-def StatusPrinter(file):
-    """
-    Manage the printing and in-place updating of a line of characters.
-    Note that if the string is longer than a line, then in-place updating
-    may not work (it will print a new line at each refresh).
-    """
-    fp = file
-    if not hasattr(fp, "flush"):  # pragma: no cover
-        fp.flush = lambda: None
-=======
             n_fmt = str(n)
             total_fmt = str(total)
->>>>>>> 9b7fd608
 
         # total is known: we can predict some stats
         if total:
@@ -272,18 +181,8 @@
             frac = n / total
             percentage = frac * 100
 
-<<<<<<< HEAD
-    def print_status(s):
-        len_s = len(s)
-        fp.write(_unicode('\r' + s + (' ' * max(last_printed_len[0] - len_s,
-                                                0))))
-        fp.flush()
-        last_printed_len[0] = len_s
-    return print_status
-=======
             remaining_str = format_interval((total - n) / rate) \
                 if rate else '?'
->>>>>>> 9b7fd608
 
             # format the stats displayed to the left and right sides of the bar
             l_bar = (prefix if prefix else '') + \
@@ -350,14 +249,6 @@
             return (prefix if prefix else '') + '{0}{1} [{2}, {3}]'.format(
                 n_fmt, unit, elapsed_str, rate_fmt)
 
-<<<<<<< HEAD
-class tqdm(object):
-    """
-    Decorate an iterable object, returning an iterator which acts exactly
-    like the original iterable, but prints a dynamically updating
-    progressbar every time a value is requested.
-    """
-
     def __new__(cls, *args, **kwargs):
         instance = object.__new__(cls, *args, **kwargs)
         if "_instances" not in cls.__dict__:
@@ -390,8 +281,6 @@
         except KeyError:
             pass
 
-=======
->>>>>>> 9b7fd608
     def __init__(self, iterable=None, desc=None, total=None, leave=False,
                  file=sys.stderr, ncols=None, mininterval=0.1,
                  maxinterval=10.0, miniters=None, ascii=None, disable=False,
@@ -542,15 +431,8 @@
         self.gui = gui
         self.dynamic_ncols = dynamic_ncols
         self.smoothing = smoothing
-<<<<<<< HEAD
-        self.avg_rate = None
-=======
         self.avg_time = None
         self._time = time
-        # if nested, at initial sp() call we replace '\r' by '\n' to
-        # not overwrite the outer progress bar
-        self.nested = nested
->>>>>>> 9b7fd608
         self.bar_format = bar_format
 
         # Init the iterations counters
@@ -563,8 +445,7 @@
 
         if not gui:
             # Initialize the screen printer
-<<<<<<< HEAD
-            self.sp = StatusPrinter(self.fp)
+            self.sp = self.status_printer(self.fp)
             if self.pos:
                 self.moveto(self.pos)
             self.sp(format_meter(self.n, total, 0,
@@ -572,15 +453,6 @@
                     self.desc, ascii, unit, unit_scale, None, bar_format))
             if self.pos:
                 self.moveto(-self.pos)
-=======
-            self.sp = self.status_printer(self.fp)
-            if not disable:
-                if self.nested:
-                    self.fp.write('\n')
-                self.sp(self.format_meter(self.n, total, 0,
-                        (dynamic_ncols(file) if dynamic_ncols else ncols),
-                        self.desc, ascii, unit, unit_scale, None, bar_format))
->>>>>>> 9b7fd608
 
         # Init the time counter
         self.start_t = self.last_print_t = self._time()
@@ -658,16 +530,11 @@
             smoothing = self.smoothing
             avg_time = self.avg_time
             bar_format = self.bar_format
-<<<<<<< HEAD
-            fp = self.fp
-=======
             _time = self._time
             format_meter = self.format_meter
->>>>>>> 9b7fd608
 
             try:
                 sp = self.sp
-                pos = self.pos
             except AttributeError:
                 raise DeprecationWarning('Please use tqdm_gui(...)'
                                          ' instead of tqdm(..., gui=True)')
@@ -775,15 +642,11 @@
                     raise DeprecationWarning('Please use tqdm_gui(...)'
                                              ' instead of tqdm(..., gui=True)')
 
-<<<<<<< HEAD
                 if self.pos:
                     self.moveto(self.pos)
 
                 # Print bar's update
-                self.sp(format_meter(
-=======
                 self.sp(self.format_meter(
->>>>>>> 9b7fd608
                     self.n, self.total, elapsed,
                     (self.dynamic_ncols(self.fp) if self.dynamic_ncols
                      else self.ncols),
@@ -847,11 +710,7 @@
             if self.last_print_n < self.n:
                 cur_t = self._time()
                 # stats for overall rate (no weighted average)
-<<<<<<< HEAD
-                stats = format_meter(
-=======
                 self.sp(self.format_meter(
->>>>>>> 9b7fd608
                     self.n, self.total, cur_t - self.start_t,
                     (self.dynamic_ncols(self.fp) if self.dynamic_ncols
                      else self.ncols),
