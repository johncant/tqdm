--- conflicted
+++ resolved
@@ -61,95 +61,6 @@
 .. code:: python
 
     class tqdm(object):
-<<<<<<< HEAD
-        """
-        Decorate an iterable object, returning an iterator which acts exactly
-        like the orignal iterable, but prints a dynamically updating
-        progressbar every time a value is requested.
-        """
-        def __init__(self, iterable=None, desc=None, total=None, leave=False,
-                     file=sys.stderr, ncols=None, mininterval=0.1,
-                     miniters=None, ascii=None, disable=False,
-                     unit='it', unit_scale=False, gui=False):
-            """
-            Parameters
-            ----------
-            iterable  : iterable, optional
-                Iterable to decorate with a progressbar.
-                Leave blank [default: None] to manually manage the updates.
-            desc  : str, optional
-                Prefix for the progressbar [default: None].
-            total  : int, optional
-                The number of expected iterations. If not given, len(iterable) is
-                used if possible. As a last resort, only basic progress
-                statistics are displayed (no ETA, no progressbar). If `gui` is
-                True and this parameter needs subsequent updating, specify an
-                initial arbitrary large positive integer, e.g. int(9e9).
-            leave  : bool, optional
-                If [default: False], removes all traces of the progressbar
-                upon termination of iteration.
-            file  : `io.TextIOWrapper` or `io.StringIO`, optional
-                Specifies where to output the progress messages
-                [default: sys.stderr]. Uses `file.write(str)` and `file.flush()`
-                methods.
-            ncols  : int, optional
-                The width of the entire output message. If specified, dynamically
-                resizes the progressbar to stay within this bound
-                [default: None]. The fallback is a meter width of 10 and no
-                limit for the counter and statistics. If 0, will not print any
-                meter (only stats).
-            mininterval  : float, optional
-                Minimum progress update interval, in seconds [default: 0.1].
-            miniters  : int, optional
-                Minimum progress update interval, in iterations [default: None].
-            ascii  : bool, optional
-                If [default: None] or false, use unicode (▏▎▋█ █) to fill
-                the meter. The fallback is to use ASCII characters `1-9 #`.
-            disable : bool
-                Whether to disable the entire progressbar wrapper [default: False].
-            unit  : str, optional
-                String that will be used to define the unit of each iteration
-                [default: 'it'].
-            unit_scale  : bool, optional
-                If set, the number of iterations will be reduced/scaled
-                automatically and a metric prefix following the
-                International System of Units standard will be added
-                (kilo, mega, etc.) [default: False].
-            gui  : bool, optional
-                If set, will attempt to use matplotlib animations for a
-                graphical output [default: false].
-
-            Returns
-            -------
-            out  : decorated iterator.
-            """
-
-        def update(self, n=1):
-            """
-            Manually update the progress bar, useful for streams
-            such as reading files.
-            E.g.:
-            >>> t = tqdm(total=filesize) # Initialise
-            >>> for current_buffer in stream:
-            ...    ...
-            ...    t.update(len(current_buffer))
-            >>> t.close()
-            The last line is highly recommended, but possibly not necessary if
-            `t.update()` will be called in such a way that `filesize` will be
-            exactly reached and printed.
-
-            Parameters
-            ----------
-            n  : int
-                Increment to add to the internal counter of iterations
-                [default: 1].
-            """
-
-        def close(self):
-            """
-            Cleanup and (if leave=False) close the progressbar.
-            """
-=======
       """
       Decorate an iterable object, returning an iterator which acts exactly
       like the orignal iterable, but prints a dynamically updating
@@ -242,7 +153,6 @@
           """
           Cleanup and (if leave=False) close the progressbar.
           """
->>>>>>> 8a34a759
 
     def trange(*args, **kwargs):
         """
